# -*- coding:utf-8 -*-
"""
Author: nyLiao
File Created: 2023-03-20
"""
import os
import json
import uuid
import random
import argparse
from pathlib import Path

import numpy as np
import torch


# noinspection PyUnresolvedReferences
def setup_seed(seed: int = None, cuda: bool = True) -> int:
    if seed is None:
        seed = int(uuid.uuid4().hex, 16) % 1000000
    random.seed(seed)
    os.environ['PYTHONHASHSEED'] = str(seed)
    np.random.seed(seed)
    torch.manual_seed(seed)
    if cuda and torch.cuda.is_available():
        torch.cuda.manual_seed(seed)
        torch.cuda.manual_seed_all(seed)
    # torch.backends.cudnn.benchmark = False
    # torch.backends.cudnn.deterministic = True
    # torch.use_deterministic_algorithms(True)
    return seed


def setup_cuda(args: argparse.Namespace) -> argparse.Namespace:
    args.cuda = args.dev >= 0 and torch.cuda.is_available()
    args.device = torch.device("cuda:{}".format(args.dev) if args.cuda else "cpu")
    if args.cuda:
        torch.cuda.set_device(args.device)
    return args


def setup_argparse():
    np.set_printoptions(linewidth=160, edgeitems=5, threshold=20,
                        formatter=dict(float=lambda x: f"{x: 9.3e}"))
    torch.set_printoptions(linewidth=160, edgeitems=5)

    parser = argparse.ArgumentParser(description='Benchmark running')
    # Logging configuration
    parser.add_argument('-s', '--seed', type=force_list_int, default=[0], help='random seed')
    parser.add_argument('-v', '--dev', type=int, default=0, help='GPU id')
    parser.add_argument('-z', '--suffix', type=str, default=None, help='Checkpoint save name suffix.')
    parser.add_argument('-quiet', action='store_true', help='Dry run without saving logs.')
    parser.add_argument('--loglevel', type=int, default=10, help='10:progress, 15:train, 20:info, 25:result')
    # Data configuration
    parser.add_argument('-d', '--data', type=str, default='cora', help='Dataset name')
    parser.add_argument('--data_split', type=str, default='60/20/20', help='Index or percentage of dataset split')
    parser.add_argument('--normg', type=float, default=0.5, help='Generalized graph norm')
    parser.add_argument('--normf', type=int, nargs='?', default=0, const=None, help='Embedding norm dimension. 0: feat-wise, 1: node-wise, None: disable')
    # Model configuration
    parser.add_argument('-m', '--model', type=str, default='Iterative', help='Model class name')
    parser.add_argument('-c', '--conv', type=str, default='AdjConv', help='Conv class name')
    parser.add_argument('-k', '--num_hops', type=int, default=10, help='Number of conv hops')
    parser.add_argument('-l1', '--in_layers',  type=int, default=0, help='Number of MLP layers before conv')
    parser.add_argument('-l2', '--out_layers', type=int, default=2, help='Number of MLP layers after conv')
    parser.add_argument('-w', '--hidden', type=int, default=64, help='Number of hidden width')
    parser.add_argument('--dp', type=list_float, default=0.5, help='Dropout rate')
    # Training configuration
<<<<<<< HEAD
    parser.add_argument('-e', '--epoch', type=int, default=100, help='Number of epochs')
    parser.add_argument('-p', '--patience', type=int, default=200, help='Patience epoch for early stopping')
=======
    parser.add_argument('-e', '--epoch', type=int, default=20, help='Number of epochs')
    parser.add_argument('-p', '--patience', type=int, default=50, help='Patience epoch for early stopping')
>>>>>>> e3ee5b8d
    parser.add_argument('--period', type=int, default=-1, help='Periodic saving epoch interval')
    parser.add_argument('-b', '--batch', type=int, default=512, help='Batch size')
    parser.add_argument('--lr', type=float, default=1.0e-3, help='Learning rate')
    parser.add_argument('--wd', type=float, default=1e-5, help='Weight decay')

    # Model-specific
    # - Decoupled
    parser.add_argument('--theta_scheme', type=str, default="appr", help='Filter name')
    parser.add_argument('--theta_param', type=list_float, default=0.2, help='Hyperparameter for filter')

    # Conv-specific
    # - AdjConv, ChebConv
    parser.add_argument('--alpha', type=float, default=-1.0, help='Decay factor')
    return parser


def setup_args(parser: argparse.ArgumentParser) -> argparse.Namespace:
    # Check args
    args = parser.parse_args()
    args = setup_cuda(args)
    # Set new args
    if args.conv in ['DecoupledFixed']:
        args.conv_str = f'{args.conv}-{args.theta_scheme}'
    else:
        args.conv_str = args.conv
    return args


def save_args(logpath: Path, args: argparse.Namespace):
    if args.quiet:
        return
    with open(logpath.joinpath('config.json'), 'w') as f:
        f.write(json.dumps(dict_to_json(vars(args)), indent=4))


def dict_to_json(dictionary) -> dict:
    def is_serializable(obj):
        try:
            json.dumps(obj)
            return True
        except:
            return False

    filtered_dict = {}
    for key, value in dictionary.items():
        if isinstance(value, dict):
            filtered_value = dict_to_json(value)
        elif isinstance(value, list):
            filtered_value = [v for v in value if is_serializable(v)]
        elif is_serializable(value):
            filtered_value = value
        else:
            try:
                filtered_value = str(value)
            except:
                continue
        filtered_dict[key] = filtered_value
    return filtered_dict


force_list_str = lambda x: [str(v) for v in x.split(',')]
force_list_int = lambda x: [int(v) for v in x.split(',')]
list_str = lambda x: [str(v) for v in x.split(',')] if ',' in x else str(x)
list_int = lambda x: [int(v) for v in x.split(',')] if ',' in x else int(x)
list_float = lambda x: [float(v) for v in x.split(',')] if ',' in x else float(x)<|MERGE_RESOLUTION|>--- conflicted
+++ resolved
@@ -65,13 +65,8 @@
     parser.add_argument('-w', '--hidden', type=int, default=64, help='Number of hidden width')
     parser.add_argument('--dp', type=list_float, default=0.5, help='Dropout rate')
     # Training configuration
-<<<<<<< HEAD
     parser.add_argument('-e', '--epoch', type=int, default=100, help='Number of epochs')
-    parser.add_argument('-p', '--patience', type=int, default=200, help='Patience epoch for early stopping')
-=======
-    parser.add_argument('-e', '--epoch', type=int, default=20, help='Number of epochs')
     parser.add_argument('-p', '--patience', type=int, default=50, help='Patience epoch for early stopping')
->>>>>>> e3ee5b8d
     parser.add_argument('--period', type=int, default=-1, help='Periodic saving epoch interval')
     parser.add_argument('-b', '--batch', type=int, default=512, help='Batch size')
     parser.add_argument('--lr', type=float, default=1.0e-3, help='Learning rate')
